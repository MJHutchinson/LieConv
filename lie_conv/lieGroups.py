--- conflicted
+++ resolved
@@ -4,22 +4,8 @@
 
 
 @export
-<<<<<<< HEAD
 def norm(x,dim):
     return (x**2).sum(dim=dim).sqrt()
-
-class LieGroup(object,metaclass=Named):
-    """ The abstract Lie Group requiring additional implementation of exp,log, and lifted_elems
-        to use as a new group for LieConv. rep_dim,lie_dim,q_dim should additionally be specified."""
-    rep_dim = NotImplemented # dimension on which G acts. (e.g. 2 for SO(2))
-    lie_dim = NotImplemented # dimension of the lie algebra of G. (e.g. 1 for SO(2))
-    q_dim = NotImplemented # dimension which the quotient space X/G is embedded. (e.g. 1 for SO(2) acting on R2)
-    
-    def __init__(self,alpha=.2, debug_config=None, nsamples=None):
-=======
-def norm(x, dim):
-    return (x ** 2).sum(dim=dim).sqrt()
-
 
 class LieGroup(object, metaclass=Named):
     """The abstract Lie Group requiring additional implementation of exp,log, and lifted_elems
@@ -32,22 +18,13 @@
     pseudo_dim = NotImplemented  # dimension of the pseudo embedding
     q_dim = NotImplemented  # dimension which the quotient space X/G is embedded. (e.g. 1 for SO(2) acting on R2)
 
-    def __init__(self, alpha=0.2, use_pseudo=False):
->>>>>>> 152c6f57
+    def __init__(self, alpha=0.2, debug_config=None, use_pseudo=False, nsamples=None):
         super().__init__()
         self.alpha = alpha
         self.use_pseudo = use_pseudo
-
-<<<<<<< HEAD
         self.debug_config = {"ensure_thetas_in_range": True, "add_random_offsets": True, "tol": 7e-3} if debug_config is None else debug_config # added this 7e-3 which was the default sitting here before but need 7e-8 for diagnostics in double precision?
         self.nsamples = nsamples
-
-    def exp(self,a):
-        """ Computes (matrix) exponential Lie algebra elements (in a given basis).
-            ie out = exp(\sum_i a_i A_i) where A_i are the exponential generators of G.
-            Input: [a (*,lie_dim)] where * is arbitrarily shaped
-            Output: [exp(a) (*,rep_dim,rep_dim)] returns the matrix for each."""
-=======
+    
     @property  # TODO: rename something more sensible
     def lie_dim(self):
         if self.use_pseudo:
@@ -60,7 +37,6 @@
         ie out = exp(\sum_i a_i A_i) where A_i are the exponential generators of G.
         Input: [a (*,lie_algebra_dim)] where * is arbitrarily shaped
         Output: [exp(a) (*,rep_dim,rep_dim)] returns the matrix for each."""
->>>>>>> 152c6f57
         raise NotImplementedError
 
     def log(self, u):
@@ -397,7 +373,6 @@
         R[..., 0, 1] = -sin
         R[..., 1, 0] = sin
         return R
-<<<<<<< HEAD
     def log(self,R):
         theta = torch.atan2(R[...,1,0]-R[...,0,1],R[...,0,0]+R[...,1,1])[...,None]
 
@@ -413,18 +388,6 @@
         A = torch.zeros(*a.shape[:-1],2,2,device=a.device,dtype=a.dtype)
         A[...,0,1] = -a[...,0]
         A[...,1,0] = a[...,0]
-=======
-
-    def log(self, R):
-        return torch.atan2(R[..., 1, 0] - R[..., 0, 1], R[..., 0, 0] + R[..., 1, 1])[
-            ..., None
-        ]
-
-    def components2matrix(self, a):  # a: (*,lie_algebra_dim)
-        A = torch.zeros(*a.shape[:-1], 2, 2, device=a.device, dtype=a.dtype)
-        A[..., 0, 1] = -a[..., 0]
-        A[..., 1, 0] = a[..., 0]
->>>>>>> 152c6f57
         return A
 
     def matrix2components(self, A):  # A: (*,rep_dim,rep_dim)
@@ -631,7 +594,6 @@
         # TODO: correctly handle masking, unnecessary for image data
         d = self.rep_dim
         # Sample stabilizer of the origin
-<<<<<<< HEAD
         #thetas = (torch.rand(*p.shape[:-1],1).to(p.device)*2-1)*np.pi
         #thetas = torch.randn(nsamples)*2*np.pi - np.pi
         thetas = torch.linspace(-np.pi,np.pi,nsamples+1, device=pt.device, dtype=pt.dtype)[1:]#.to(pt.device)
@@ -646,21 +608,6 @@
         R[...,0,1] = -sin
         R[...,1,0] = sin
         R[...,2,2] = 1
-=======
-        # thetas = (torch.rand(*p.shape[:-1],1).to(p.device)*2-1)*np.pi
-        # thetas = torch.randn(nsamples)*2*np.pi - np.pi
-        thetas = torch.linspace(-np.pi, np.pi, nsamples + 1)[1:].to(pt.device)
-        for _ in pt.shape[:-1]:  # uniform on circle, but -pi and pi ar the same
-            thetas = thetas.unsqueeze(0)
-        thetas = thetas + torch.rand(*pt.shape[:-1], 1).to(pt.device) * 2 * np.pi
-        R = torch.zeros(*pt.shape[:-1], nsamples, d, d).to(pt.device)
-        sin, cos = thetas.sin(), thetas.cos()
-        R[..., 0, 0] = cos
-        R[..., 1, 1] = cos
-        R[..., 0, 1] = -sin
-        R[..., 1, 0] = sin
-        R[..., 2, 2] = 1
->>>>>>> 152c6f57
         # Get T(p)
         T = torch.zeros_like(R)
         T[..., 0, 0] = 1
