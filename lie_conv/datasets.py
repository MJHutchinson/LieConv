import math
import torch
import torchvision.transforms as transforms
import torch.nn as nn
import torch.nn.functional as F
import numpy as np
import warnings
import h5py
import os
from torch.utils.data import Dataset
from .utils import (
    Named,
    export,
    Expression,
    FixedNumpySeed,
    RandomZrotation,
    GaussianNoise,
)
from oil.datasetup.datasets import EasyIMGDataset
from lie_conv.hamiltonian import HamiltonianDynamics, KeplerH, SpringH
from lie_conv.lieGroups import SO3
from torchdiffeq import odeint_adjoint as odeint
from corm_data.utils import initialize_datasets
import torchvision


# ModelNet40 code adapted from
# https://github.com/DylanWusee/pointconv_pytorch/blob/master/data_utils/ModelNetDataLoader.py


def load_h5(h5_filename):
    f = h5py.File(h5_filename)
    data = f["data"][:]
    label = f["label"][:]
    seg = []
    return (data, label, seg)


def _load_data_file(name):
    f = h5py.File(name)
    data = f["data"][:]
    label = f["label"][:]
    return data, label


def load_data(dir, classification=False):
    data_train0, label_train0, Seglabel_train0 = load_h5(dir + "ply_data_train0.h5")
    data_train1, label_train1, Seglabel_train1 = load_h5(dir + "ply_data_train1.h5")
    data_train2, label_train2, Seglabel_train2 = load_h5(dir + "ply_data_train2.h5")
    data_train3, label_train3, Seglabel_train3 = load_h5(dir + "ply_data_train3.h5")
    data_train4, label_train4, Seglabel_train4 = load_h5(dir + "ply_data_train4.h5")
    data_test0, label_test0, Seglabel_test0 = load_h5(dir + "ply_data_test0.h5")
    data_test1, label_test1, Seglabel_test1 = load_h5(dir + "ply_data_test1.h5")
    train_data = np.concatenate(
        [data_train0, data_train1, data_train2, data_train3, data_train4]
    )
    train_label = np.concatenate(
        [label_train0, label_train1, label_train2, label_train3, label_train4]
    )
    train_Seglabel = np.concatenate(
        [
            Seglabel_train0,
            Seglabel_train1,
            Seglabel_train2,
            Seglabel_train3,
            Seglabel_train4,
        ]
    )
    test_data = np.concatenate([data_test0, data_test1])
    test_label = np.concatenate([label_test0, label_test1])
    test_Seglabel = np.concatenate([Seglabel_test0, Seglabel_test1])

    if classification:
        return train_data, train_label, test_data, test_label
    else:
        return train_data, train_Seglabel, test_data, test_Seglabel


@export
class ModelNet40(Dataset, metaclass=Named):
    ignored_index = -100
    class_weights = None
    stratify = True
    num_targets = 40
    classes = [
        "airplane",
        "bathtub",
        "bed",
        "bench",
        "bookshelf",
        "bottle",
        "bowl",
        "car",
        "chair",
        "cone",
        "cup",
        "curtain",
        "desk",
        "door",
        "dresser",
        "flower_pot",
        "glass_box",
        "guitar",
        "keyboard",
        "lamp",
        "laptop",
        "mantel",
        "monitor",
        "night_stand",
        "person",
        "piano",
        "plant",
        "radio",
        "range_hood",
        "sink",
        "sofa",
        "stairs",
        "stool",
        "table",
        "tent",
        "toilet",
        "tv_stand",
        "vase",
        "wardrobe",
        "xbox",
    ]
    default_root_dir = "~/datasets/ModelNet40/"

    def __init__(
        self, root_dir=default_root_dir, train=True, transform=None, size=1024
    ):
        super().__init__()
        # self.transform = torchvision.transforms.ToTensor() if transform is None else transform
        train_x, train_y, test_x, test_y = load_data(
            os.path.expanduser(root_dir), classification=True
        )
        self.coords = train_x if train else test_x
        # SWAP y and z so that z (gravity direction) is in component 3
        self.coords[..., 2] += self.coords[..., 1]
        self.coords[..., 1] = self.coords[..., 2] - self.coords[..., 1]
        self.coords[..., 2] -= self.coords[..., 1]
        # N x m x 3
        self.labels = train_y if train else test_y
        self.coords_std = np.std(train_x, axis=(0, 1))
        self.coords /= self.coords_std
        self.coords = self.coords.transpose((0, 2, 1))  # B x n x c -> B x c x n
        self.size = size
        # pt_coords = torch.from_numpy(self.coords)
        # self.coords = FarthestSubsample(ds_frac=size/2048)((pt_coords,pt_coords))[0].numpy()

    def __getitem__(self, index):
        return torch.from_numpy(self.coords[index]).float(), int(self.labels[index])

    def __len__(self):
        return len(self.labels)

    def default_aug_layers(self):
        subsample = Expression(
            lambda x: x[:, :, np.random.permutation(x.shape[-1])[: self.size]]
        )
        return nn.Sequential(
            subsample, RandomZrotation(), GaussianNoise(0.01)
        )  # ,augLayers.PointcloudScale())#


try:
    import torch_geometric

    warnings.filterwarnings("ignore")

    @export
    class MNISTSuperpixels(torch_geometric.datasets.MNISTSuperpixels, metaclass=Named):
        ignored_index = -100
        class_weights = None
        stratify = True
        num_targets = 10
        # def __init__(self,*args,**kwargs):
        #     super().__init__(*args,**kwargs)
        # coord scale is 0-25, std of unif [0-25] is
        def __getitem__(self, index):
            datapoint = super().__getitem__(int(index))
            coords = (datapoint.pos.T - 13.5) / 5  # 2 x M array of coordinates
            bchannel = (
                datapoint.x.T - 0.1307
            ) / 0.3081  # 1 x M array of blackwhite info
            label = int(datapoint.y.item())
            return ((coords, bchannel), label)

        def default_aug_layers(self):
            return nn.Sequential()


except ImportError:
    warnings.warn(
        "torch_geometric failed to import MNISTSuperpixel cannot be used.",
        ImportWarning,
    )


class RandomRotateTranslate(nn.Module):
    def __init__(self, max_trans=2):
        super().__init__()
        self.max_trans = max_trans

    def forward(self, img):
        if not self.training:
            return img
        bs, c, h, w = img.shape
        angles = torch.rand(bs) * 2 * np.pi
        affineMatrices = torch.zeros(bs, 2, 3)
        affineMatrices[:, 0, 0] = angles.cos()
        affineMatrices[:, 1, 1] = angles.cos()
        affineMatrices[:, 0, 1] = angles.sin()
        affineMatrices[:, 1, 0] = -angles.sin()
        affineMatrices[:, 0, 2] = (2 * torch.rand(bs) - 1) * self.max_trans / w
        affineMatrices[:, 1, 2] = (2 * torch.rand(bs) - 1) * self.max_trans / h
        flowgrid = F.affine_grid(affineMatrices.to(img.device), size=img.shape)
        transformed_img = F.grid_sample(img, flowgrid)
        return transformed_img


@export
class RotMNIST(EasyIMGDataset, torchvision.datasets.MNIST):
    """ Unofficial RotMNIST dataset created on the fly by rotating MNIST"""

    means = (0.5,)
    stds = (0.25,)
    num_targets = 10

    def __init__(self, *args, dataseed=0, **kwargs):
        super().__init__(*args, download=True, **kwargs)
        # xy = (np.mgrid[:28,:28]-13.5)/5
        # disk_cutout = xy[0]**2 +xy[1]**2 < 7
        # self.img_coords = torch.from_numpy(xy[:,disk_cutout]).float()
        # self.cutout_data = self.data[:,disk_cutout].unsqueeze(1)
        N = len(self)
        with FixedNumpySeed(dataseed):
            angles = torch.rand(N) * 2 * np.pi
        with torch.no_grad():
            # R = torch.zeros(N,2,2)
            # R[:,0,0] = R[:,1,1] = angles.cos()
            # R[:,0,1] = R[:,1,0] = angles.sin()
            # R[:,1,0] *=-1
            # Build affine matrices for random translation of each image
            affineMatrices = torch.zeros(N, 2, 3)
            affineMatrices[:, 0, 0] = angles.cos()
            affineMatrices[:, 1, 1] = angles.cos()
            affineMatrices[:, 0, 1] = angles.sin()
            affineMatrices[:, 1, 0] = -angles.sin()
            # affineMatrices[:,0,2] = -2*np.random.randint(-self.max_trans, self.max_trans+1, bs)/w
            # affineMatrices[:,1,2] = 2*np.random.randint(-self.max_trans, self.max_trans+1, bs)/h
            self.data = self.data.unsqueeze(1).float()
            flowgrid = F.affine_grid(affineMatrices, size=self.data.size())
            self.data = F.grid_sample(self.data, flowgrid)

    def __getitem__(self, idx):
        return (self.data[idx] - 0.5) / 0.25, int(self.targets[idx])

    def default_aug_layers(self):
        return RandomRotateTranslate(0)  # no translation


from PIL import Image
<<<<<<< HEAD
from torchvision.datasets.utils import download_url, download_and_extract_archive, extract_archive, \
    verify_str_arg # makedir_exist_ok
=======
from torchvision.datasets.utils import (
    download_url,
    download_and_extract_archive,
    extract_archive,
    verify_str_arg,
)
>>>>>>> 152c6f57
from torchvision.datasets.vision import VisionDataset
from os import makedirs

# !wget -nc http://www.iro.umontreal.ca/~lisa/icml2007data/mnist_rotation_new.zip
# # uncompress the zip file
# !unzip -n mnist_rotation_new.zip -d mnist_rotation_new
class MnistRotDataset(VisionDataset, metaclass=Named):
    """ Official RotMNIST dataset."""

    ignored_index = -100
    class_weights = None
    balanced = True
    stratify = True
    means = (0.130,)
    stds = (0.297,)
    num_targets = 10
    resources = [
        "http://www.iro.umontreal.ca/~lisa/icml2007data/mnist_rotation_new.zip"
    ]
    training_file = "mnist_all_rotation_normalized_float_train_valid.amat"
    test_file = "mnist_all_rotation_normalized_float_test.amat"

    def __init__(self, root, train=True, transform=None, download=True):
        if transform is None:
            normalize = transforms.Normalize(self.means, self.stds)
            transform = transforms.Compose([transforms.ToTensor(), normalize])
        super().__init__(root, transform=transform)
        self.train = train
        if download:
            self.download()
        if train:
            file = os.path.join(self.raw_folder, self.training_file)
        else:
            file = os.path.join(self.raw_folder, self.test_file)

        self.transform = transform

        data = np.loadtxt(file, delimiter=" ")

        self.images = data[:, :-1].reshape(-1, 28, 28).astype(np.float32)
        self.labels = data[:, -1].astype(np.int64)
        self.num_samples = len(self.labels)

    def __getitem__(self, index):
        image, label = self.images[index], self.labels[index]
        image = Image.fromarray(image)
        if self.transform is not None:
            image = self.transform(image)
        return image, label

    def _check_exists(self):
        return os.path.exists(
            os.path.join(self.raw_folder, self.training_file)
        ) and os.path.exists(os.path.join(self.raw_folder, self.test_file))

    @property
    def raw_folder(self):
        return os.path.join(self.root, self.__class__.__name__, "raw")

    @property
    def processed_folder(self):
        return os.path.join(self.root, self.__class__.__name__, "processed")

    def download(self):
        """Download the MNIST data if it doesn't exist in processed_folder already."""

        if self._check_exists():
            return

        makedirs(self.raw_folder, exist_ok=True)
        makedirs(self.processed_folder, exist_ok=True)

        # download files
        for url in self.resources:
            filename = url.rpartition("/")[2]
            download_and_extract_archive(
                url, download_root=self.raw_folder, filename=filename, md5=None
            )
        print("Downloaded!")

    def __len__(self):
        return len(self.labels)

    def default_aug_layers(self):
        return RandomRotateTranslate(0)  # no translation

@export
class DynamicsDataset(Dataset, metaclass=Named):
    num_targets = 1

    def __len__(self):
        return self.Zs.shape[0]

    def __getitem__(self, i):
        inputs = (self.Zs[i, 0], self.SysP[i], self.Ts[i])
        targets = self.Zs[i]
        return inputs, targets

    def generate_trajectory_data(self, n_systems, sim_kwargs, batch_size=5000):
        """
        Parameters
        ----------
        n_systems: int
        batch_size: int

        Returns
        -------
        ts: torch.Tensor, [n_systems, traj_len]
        zs: torch.Tensor, [n_systems, traj_len, z_dim]
        sys_params: torch.Tensor, [n_systems, param_dim]
        """
        batch_size = min(batch_size, n_systems)
        n_gen = 0
        t_batches, z_batches, sysp_batches = [], [], []
        while n_gen < n_systems:
            z0s, sys_params = self.sample_system(
                n_systems=batch_size, space_dim=self.space_dim
            )
            dynamics = self._get_dynamics(sys_params)
            new_ts, new_zs = self.sim_trajectories(z0s, dynamics, **sim_kwargs)
            t_batches.append(new_ts)
            z_batches.append(new_zs)
            sysp_batches.append(torch.stack(sys_params, dim=-1))
            n_gen += new_ts.shape[0]
        print(n_gen)
        ts = torch.cat(t_batches, dim=0)[:n_systems]
        zs = torch.cat(z_batches, dim=0)[:n_systems]
        sys_params = torch.cat(sysp_batches, dim=0)[:n_systems]
        return ts, zs, sys_params

    def sim_trajectories(self, z0, dynamics, traj_len, delta_t):
        """
        This method should be implemented in a subclass with the following interface:
        Parameters
        ----------
        z0: torch.Tensor, [batch_size, z_dim]
        traj_len: int
        delta_t: float or torch.Tensor, [batch_size] (must be greater than 0)
        dynamics: function that computes dz/dt

        Returns
        -------
        ts: torch.Tensor, [batch_size, traj_len]
        zs: torch.Tensor, [batch_size, traj_len, z_dim]
        """
        batch_size, _ = z0.shape
        with torch.no_grad():
            ts = torch.linspace(0, traj_len * delta_t, traj_len).double()
            zs = odeint(dynamics, z0, ts, rtol=1e-8, method="rk4").detach()
            ts = ts.expand(batch_size, -1)
        zs = zs.transpose(1, 0)
        return ts, zs

    def format_training_data(self, ts, zs, chunk_len):
        """
        Randomly samples chunks of trajectory data, returns tensors shaped for training.
        Parameters
        ----------
        ts: torch.Tensor, [batch_size, traj_len]
        zs: torch.Tensor, [batch_size, traj_len, z_dim]
        chunk_len: int
        Returns
        -------
        chosen_ts: torch.Tensor, [batch_size, chunk_len]
        chosen_zs: torch.Tensor, [batch_size, chunk_len, z_dim]
        """
        torch.manual_seed(0)
        
        batch_size, traj_len, z_dim = zs.shape
        n_chunks = traj_len // chunk_len
        chunk_idx = torch.randint(0, n_chunks, (batch_size,), device=zs.device).long()
        chunked_ts = torch.stack(ts.chunk(n_chunks, dim=1))
        chunked_zs = torch.stack(zs.chunk(n_chunks, dim=1))
        chosen_ts = chunked_ts[chunk_idx, range(batch_size)]
        chosen_zs = chunked_zs[chunk_idx, torch.arange(batch_size).long()]
        return chosen_ts, chosen_zs

    def sample_system(self, n_systems, space_dim, **kwargs):
        """
        This method should be implemented in a subclass with the following interface:
        Parameters
        ----------
        n_systems: int
        space_dim: int

        Returns
        -------
        z0: torch.Tensor, [n_systems, z_dim]
        sys_params: tuple (torch.Tensor, torch.Tensor, ...
        """
        raise NotImplementedError

    def _get_dynamics(self, sys_params):
        """
        Parameters
        ----------
        sys_params: tuple(torch.Tensor, torch.Tensor, ...)
        """
        raise NotImplementedError


@export
class SpringDynamics(DynamicsDataset):
    default_root_dir = os.path.expanduser("~/datasets/ODEDynamics/SpringDynamics/")
    sys_dim = 2
<<<<<<< HEAD
    
    def __init__(self, root_dir=default_root_dir, train=True, download=True, n_systems=100, space_dim=2, regen=False,
                 chunk_len=5, num_particles=6, dataset=None, load_preprocessed=False, save_after_processing=False):
        super().__init__()
        self.num_particles = num_particles
        if num_particles == 6 and space_dim == 2 and n_systems == 10000: # TODO: fix this later
            filename = os.path.join(root_dir, f"spring_{space_dim}D_{n_systems}_{('train' if train else 'test')}.pz") # use the old file.
        else:
            filename = os.path.join(root_dir, f"spring_{space_dim}D_{n_systems}_particles_{num_particles}_{('train' if train else 'test')}.pz")
        self.space_dim = space_dim
        if not load_preprocessed:
            if os.path.exists(filename) and not regen:
                if dataset is not None:
                    ts, zs,self.SysP = dataset 
                else:
                    ts, zs,self.SysP = torch.load(filename)
            elif download:
                sim_kwargs = dict(
                    traj_len=500,
                    delta_t=0.01,
                )
                ts, zs, self.SysP = self.generate_trajectory_data(n_systems=n_systems, sim_kwargs=sim_kwargs)
                os.makedirs(root_dir, exist_ok=True)
                print(filename)
                torch.save((ts, zs, self.SysP),filename)
            else:
                raise Exception("Download=False and data not there")
            self.sys_dim = self.SysP.shape[-1]
            self.Ts, self.Zs = self.format_training_data(ts, zs, chunk_len)
            if save_after_processing:
                assert filename.endswith(".pz")
                filename_processed = filename[:-3] + f"_chunklen_{chunk_len}.pz"
                torch.save((self.Ts, self.Zs, self.SysP), filename_processed)
        else:
            assert filename.endswith(".pz")
            filename_processed = filename[:-3] + f"_chunklen_{chunk_len}.pz"
            self.Ts, self.Zs, self.SysP = torch.load(filename_processed)
            self.sys_dim = self.SysP.shape[-1]


=======

    def __init__(
        self,
        root_dir=default_root_dir,
        train=True,
        download=True,
        n_systems=100,
        space_dim=2,
        regen=False,
        chunk_len=5,
    ):
        super().__init__()
        filename = os.path.join(
            root_dir,
            f"spring_{space_dim}D_{n_systems}_{('train' if train else 'test')}.pz",
        )
        self.space_dim = space_dim
        if os.path.exists(filename) and not regen:
            ts, zs, self.SysP = torch.load(filename)
        elif download:
            sim_kwargs = dict(traj_len=500, delta_t=0.01,)
            ts, zs, self.SysP = self.generate_trajectory_data(
                n_systems=n_systems, sim_kwargs=sim_kwargs
            )
            os.makedirs(root_dir, exist_ok=True)
            print(filename)
            torch.save((ts, zs, self.SysP), filename)
        else:
            raise Exception("Download=False and data not there")
        self.sys_dim = self.SysP.shape[-1]
        self.Ts, self.Zs = self.format_training_data(ts, zs, chunk_len)
>>>>>>> 152c6f57

    def sample_system(self, n_systems, space_dim, ood=False):
        """
        See DynamicsDataset.sample_system docstring
        """
<<<<<<< HEAD
        n = np.random.choice([self.num_particles]) #TODO: handle padding/batching with different n
        if ood: n = np.random.choice([4,8])
        masses = (3 * torch.rand(n_systems, n).double() + .1)
        k = 5*torch.rand(n_systems, n).double()
        q0 = .4*torch.randn(n_systems, n, space_dim).double()
        p0 = .6*torch.randn(n_systems, n, space_dim).double()
        p0 -= p0.mean(0,keepdim=True)
        z0 = torch.cat([q0.reshape(n_systems, n * space_dim), p0.reshape(n_systems, n * space_dim)], dim=1)
=======
        n = np.random.choice([6])  # TODO: handle padding/batching with different n
        if ood:
            n = np.random.choice([4, 8])
        masses = 3 * torch.rand(n_systems, n).double() + 0.1
        k = 5 * torch.rand(n_systems, n).double()
        q0 = 0.4 * torch.randn(n_systems, n, space_dim).double()
        p0 = 0.6 * torch.randn(n_systems, n, space_dim).double()
        p0 -= p0.mean(0, keepdim=True)
        z0 = torch.cat(
            [
                q0.reshape(n_systems, n * space_dim),
                p0.reshape(n_systems, n * space_dim),
            ],
            dim=1,
        )
>>>>>>> 152c6f57
        return z0, (masses, k)

    def _get_dynamics(self, sys_params):
        H = lambda t, z: SpringH(z, *sys_params)
        return HamiltonianDynamics(H, wgrad=False)

<<<<<<< HEAD
    def tensors_to(self, device):
        self.Ts = self.Ts.to(device)
        self.Zs = self.Zs.to(device)
        self.SysP = self.SysP.to(device)


@export
class NBodyDynamics(DynamicsDataset):
    default_root_dir = os.path.expanduser('~/datasets/ODEDynamics/NBodyDynamics/')

    def __init__(self, root_dir=default_root_dir, train=True, download=True, n_systems=100, regen=False,
                 chunk_len=5, space_dim=3, delta_t=0.01, num_particles=6):
        super().__init__()
        self.num_particles = num_particles
        filename = os.path.join(root_dir, f"spring_{space_dim}D_{n_systems}_particles_{num_particles}_{('train' if train else 'test')}.pz")
=======

@export
class NBodyDynamics(DynamicsDataset):
    default_root_dir = os.path.expanduser("~/datasets/ODEDynamics/NBodyDynamics/")

    def __init__(
        self,
        root_dir=default_root_dir,
        train=True,
        download=True,
        n_systems=100,
        regen=False,
        chunk_len=5,
        space_dim=3,
        delta_t=0.01,
    ):
        super().__init__()
        filename = os.path.join(
            root_dir,
            f"n_body_{space_dim}D_{n_systems}_{('train' if train else 'test')}.pz",
        )
>>>>>>> 152c6f57
        self.space_dim = space_dim

        if os.path.exists(filename) and not regen:
            ts, zs, self.SysP = torch.load(filename)
        elif download:
            sim_kwargs = dict(traj_len=200, delta_t=delta_t,)
            ts, zs, self.SysP = self.generate_trajectory_data(n_systems, sim_kwargs)
            os.makedirs(root_dir, exist_ok=True)
            print(filename)
            torch.save((ts, zs, self.SysP), filename)
        else:
            raise Exception("Download=False and data not there")
        self.sys_dim = self.SysP.shape[-1]
        self.Ts, self.Zs = self.format_training_data(ts, zs, chunk_len)

    def sample_system(self, n_systems, space_dim=3): # removed kwarg: n_bodies=6 
        """
        See DynamicsDataset.sample_system docstring
        """
<<<<<<< HEAD
        n_bodies = self.num_particles
        grav_const = 1.  # hamiltonian.py assumes G = 1
        star_mass = torch.tensor([[32.]]).expand(n_systems, -1, -1)
        star_pos = torch.tensor([[0.] * space_dim]).expand(n_systems, -1, -1)
        star_vel = torch.tensor([[0.] * space_dim]).expand(n_systems, -1, -1)
=======
        grav_const = 1.0  # hamiltonian.py assumes G = 1
        star_mass = torch.tensor([[32.0]]).expand(n_systems, -1, -1)
        star_pos = torch.tensor([[0.0] * space_dim]).expand(n_systems, -1, -1)
        star_vel = torch.tensor([[0.0] * space_dim]).expand(n_systems, -1, -1)
>>>>>>> 152c6f57

        planet_mass_min, planet_mass_max = 2e-2, 2e-1
        planet_mass_range = planet_mass_max - planet_mass_min

        planet_dist_min, planet_dist_max = 0.5, 4.0
        planet_dist_range = planet_dist_max - planet_dist_min

        # sample planet masses, radius vectors
        planet_masses = (
            planet_mass_range * torch.rand(n_systems, n_bodies - 1, 1) + planet_mass_min
        )
        rho = torch.linspace(planet_dist_min, planet_dist_max, n_bodies - 1)
        rho = rho.expand(n_systems, -1).unsqueeze(-1)
        rho = rho + 0.3 * (
            torch.rand(n_systems, n_bodies - 1, 1) - 0.5
        ) * planet_dist_range / (n_bodies - 1)
        planet_vel_magnitude = (grav_const * star_mass / rho).sqrt()

        if space_dim == 2:
            planet_pos, planet_vel = self._init_2d(rho, planet_vel_magnitude)
        elif space_dim == 3:
            planet_pos, planet_vel = self._init_3d(rho, planet_vel_magnitude)
        else:
            raise RuntimeError("only 2-d and 3-d systems are supported")

        # import pdb; pdb.set_trace()
        perm = torch.stack([torch.randperm(n_bodies) for _ in range(n_systems)])

        pos = torch.cat([star_pos, planet_pos], dim=1)
        pos = torch.stack([pos[i, perm[i]] for i in range(n_systems)]).reshape(
            n_systems, -1
        )
        momentum = torch.cat([star_mass * star_vel, planet_masses * planet_vel], dim=1)
        momentum = torch.stack(
            [momentum[i, perm[i]] for i in range(n_systems)]
        ).reshape(n_systems, -1)
        z0 = torch.cat([pos.double(), momentum.double()], dim=-1)

        masses = torch.cat([star_mass, planet_masses], dim=1).squeeze(-1).double()
        masses = torch.stack([masses[i, perm[i]] for i in range(n_systems)])

        return z0, (masses,)

    def _init_2d(self, rho, planet_vel_magnitude):
        n_systems, n_planets, _ = rho.shape
        # sample radial vectors
        theta = 2 * math.pi * torch.rand(n_systems, n_planets, 1)
        planet_pos = torch.cat([rho * torch.cos(theta), rho * torch.sin(theta)], dim=-1)
        # get radial tangent vector, randomly flip orientation
        e_1 = torch.stack([-planet_pos[..., 1], planet_pos[..., 0]], dim=-1)
        flip_dir = 2 * (
            torch.bernoulli(torch.empty(n_systems, n_planets, 1).fill_(0.5)) - 0.5
        )
        e_1 = e_1 * flip_dir / e_1.norm(dim=-1, keepdim=True)
        planet_vel = planet_vel_magnitude * e_1
        return planet_pos, planet_vel

    def _init_3d(self, rho, planet_vel_magnitude):
        n_systems, n_planets, _ = rho.shape
        # sample radial vectors
        theta = 2 * math.pi * torch.rand(n_systems, n_planets, 1)
        phi = torch.acos(
            2 * torch.rand(n_systems, n_planets, 1) - 1
        )  # incorrect to sample \phi \in [0, \pi]
        planet_pos = torch.cat(
            [
                rho * torch.sin(phi) * torch.cos(theta),
                rho * torch.sin(phi) * torch.sin(theta),
                rho * torch.cos(phi),
            ],
            dim=-1,
        )

        # get radial tangent plane orthonormal basis
        e_1 = torch.stack(
            [
                torch.zeros(n_systems, n_planets),
                -planet_pos[..., 2],
                planet_pos[..., 1],
            ],
            dim=-1,
        )
        e_2 = torch.cross(planet_pos, e_1, dim=-1)
        e_1 = e_1 / e_1.norm(dim=-1, keepdim=True)
        e_2 = e_2 / e_2.norm(dim=-1, keepdim=True)

        # sample initial velocity in tangent plane
        omega = 2 * math.pi * torch.rand(n_systems, n_planets, 1)
        planet_vel = torch.cos(omega) * e_1 + torch.sin(omega) * e_2
        planet_vel = planet_vel_magnitude * planet_vel
        return planet_pos, planet_vel

    def _get_dynamics(self, sys_params):
        H = lambda t, z: KeplerH(z, *sys_params)
        return HamiltonianDynamics(H, wgrad=False)


@export
class T3aug(nn.Module):
    def __init__(self, scale=0.5, train_only=True):
        super().__init__()
        self.train_only = train_only
        self.scale = scale

    def forward(self, x):
        if not self.training and self.train_only:
            return x
        coords, vals, mask = x
        bs = coords.shape[0]
        unifs = torch.randn(bs, 1, 3, device=coords.device, dtype=coords.dtype)
        translations = self.scale * unifs
        return (coords + translations, vals, mask)


@export
class SO3aug(nn.Module):
    def __init__(self, train_only=True):
        super().__init__()
        self.train_only = train_only

    def forward(self, x):
        if not self.training and self.train_only:
            return x
        coords, vals, mask = x
        # coords (bs,n,c)
        Rs = SO3().sample(coords.shape[0], 1, device=coords.device, dtype=coords.dtype)
        return ((Rs @ coords.unsqueeze(-1)).squeeze(-1), vals, mask)


@export
def SE3aug(scale=0.5, train_only=True):
    return nn.Sequential(T3aug(scale, train_only), SO3aug(train_only))


default_qm9_dir = "~/datasets/molecular/qm9/"


def QM9datasets(root_dir=default_qm9_dir):
    root_dir = os.path.expanduser(root_dir)
    filename = f"{root_dir}data.pz"
    if os.path.exists(filename):
        return torch.load(filename)
    else:
        datasets, num_species, charge_scale = initialize_datasets(
            (-1, -1, -1), "data", "qm9", subtract_thermo=True, force_download=True
        )
        qm9_to_eV = {
            "U0": 27.2114,
            "U": 27.2114,
            "G": 27.2114,
            "H": 27.2114,
            "zpve": 27211.4,
            "gap": 27.2114,
            "homo": 27.2114,
            "lumo": 27.2114,
        }
        for dataset in datasets.values():
            dataset.convert_units(qm9_to_eV)
            dataset.num_species = 5
            dataset.charge_scale = 9
        os.makedirs(root_dir, exist_ok=True)
        torch.save((datasets, num_species, charge_scale), filename)
        return (datasets, num_species, charge_scale)


# class SchPackQM9(Dataset,metaclass=Named):
#     default_qm9_dir = '~/datasets/molecular/qm9/'
#     max_atoms = 29
#     num_species = 5
#     charge_scale = 9
#     def __init__(self,root_dir=default_qm9_dir):
#         super().__init__()
#         filename = f"{root_dir}sch_data.pz"
#         if os.path.exists(filename):
#             self.data = torch.load(filename)
#         else:
#             schqm9 = schnetpack.datasets.QM9(os.path.join(root_dir,'qm9.db'),download=True)
#             self.data = self.collect_and_pad_data(schqm9)
#             os.makedirs(root_dir, exist_ok=True)
#             torch.save(self.data,filename)
#         self.calc_stats()

#     def __getitem__(self, idx):
#         return {key: val[idx] for key, val in self.data.items()}

#     def calc_stats(self):
#         self.stats = {key: (val.mean(), val.std()) for key, val in self.data.items()
#                       if type(val) is torch.Tensor and val.dim() == 1 and val.is_floating_point()}
#         self.median_stats = {key: (val.median(), torch.median(torch.abs(val - val.median()))) for key, val in self.data.items()
#                              if type(val) is torch.Tensor and val.dim() == 1 and val.is_floating_point()}

#     def collect_and_pad_data(self,sch_dataset):
#         datapoints = [sch_dataset[i] for i in range(len(sch_dataset))]
#         properties = datapoints[0].keys()-{'_cell_offset','_cell','_neighbors'}
#         batched = {prop: batch_stack([mol[prop] for mol in datapoints]) for prop in properties}
#         return batched


md17_subsets = {
    "benzene",
    "uracil",
    "naphthalene",
    "aspirin",
    "salicylic_acid",
    "malonaldehyde",
    "ethanol",
    "toluene",
    "paracetamol",
    "azobenzene",
}
default_md17_dir = "~/datasets/molecular/md17"


def MD17datasets(root_dir=default_md17_dir, task="benzene"):
    root_dir = os.path.expanduser(root_dir)
    filename = f"{root_dir}data.pz"
    if os.path.exists(filename):
        return torch.load(filename)
    else:
        datasets, num_species, charge_scale = initialize_datasets(
            (-1, -1, -1), "data", "md17", subset=task, force_download=True
        )
        mean_energy = datasets["train"].data["energies"].mean()
        for dataset in datasets.values():
            dataset.data["energies"] -= mean_energy
        os.makedirs(root_dir, exist_ok=True)
        torch.save((datasets, num_species, charge_scale), filename)
        return (datasets, num_species, charge_scale)


if __name__ == "__main__":
    from mpl_toolkits import mplot3d
    import matplotlib.pyplot as plt
    import cv2

    fig = plt.figure()
    ax = plt.axes(projection="3d")

    i = 0
    # a = load_data(os.path.expanduser('~/datasets/ModelNet40/'))[0]
    # a[...,2] += a[...,1]
    # a[...,1] = a[...,2]-a[...,1]
    # a[...,2] -= a[...,1]
    D = ModelNet40()

    def update_plot(e):
        global i
        if e.key == "right":
            i += 1
        elif e.key == "left":
            i -= 1
        else:
            return
        ax.cla()
        xyz, label = D[i]  # .T
        x, y, z = xyz.numpy() * D.coords_std[:, None]
        # d[2] += d[1]
        # d[1] = d[2]-d[1]
        # d[2] -= d[1]
        ax.scatter(x, y, z, c=z)
        ax.text2D(0.05, 0.95, D.classes[label], transform=ax.transAxes)
        # ax.contour3D(d[0],d[2],d[1],cmap='viridis',edgecolor='none')
        ax.set_xlim3d(-1, 1)
        ax.set_ylim3d(-1, 1)
        ax.set_zlim3d(-1, 1)
        fig.canvas.draw()

    fig.canvas.mpl_connect("key_press_event", update_plot)
    plt.show()<|MERGE_RESOLUTION|>--- conflicted
+++ resolved
@@ -261,17 +261,12 @@
 
 
 from PIL import Image
-<<<<<<< HEAD
-from torchvision.datasets.utils import download_url, download_and_extract_archive, extract_archive, \
-    verify_str_arg # makedir_exist_ok
-=======
 from torchvision.datasets.utils import (
     download_url,
     download_and_extract_archive,
     extract_archive,
     verify_str_arg,
 )
->>>>>>> 152c6f57
 from torchvision.datasets.vision import VisionDataset
 from os import makedirs
 
@@ -477,7 +472,6 @@
 class SpringDynamics(DynamicsDataset):
     default_root_dir = os.path.expanduser("~/datasets/ODEDynamics/SpringDynamics/")
     sys_dim = 2
-<<<<<<< HEAD
     
     def __init__(self, root_dir=default_root_dir, train=True, download=True, n_systems=100, space_dim=2, regen=False,
                  chunk_len=5, num_particles=6, dataset=None, load_preprocessed=False, save_after_processing=False):
@@ -518,45 +512,11 @@
             self.sys_dim = self.SysP.shape[-1]
 
 
-=======
-
-    def __init__(
-        self,
-        root_dir=default_root_dir,
-        train=True,
-        download=True,
-        n_systems=100,
-        space_dim=2,
-        regen=False,
-        chunk_len=5,
-    ):
-        super().__init__()
-        filename = os.path.join(
-            root_dir,
-            f"spring_{space_dim}D_{n_systems}_{('train' if train else 'test')}.pz",
-        )
-        self.space_dim = space_dim
-        if os.path.exists(filename) and not regen:
-            ts, zs, self.SysP = torch.load(filename)
-        elif download:
-            sim_kwargs = dict(traj_len=500, delta_t=0.01,)
-            ts, zs, self.SysP = self.generate_trajectory_data(
-                n_systems=n_systems, sim_kwargs=sim_kwargs
-            )
-            os.makedirs(root_dir, exist_ok=True)
-            print(filename)
-            torch.save((ts, zs, self.SysP), filename)
-        else:
-            raise Exception("Download=False and data not there")
-        self.sys_dim = self.SysP.shape[-1]
-        self.Ts, self.Zs = self.format_training_data(ts, zs, chunk_len)
->>>>>>> 152c6f57
 
     def sample_system(self, n_systems, space_dim, ood=False):
         """
         See DynamicsDataset.sample_system docstring
         """
-<<<<<<< HEAD
         n = np.random.choice([self.num_particles]) #TODO: handle padding/batching with different n
         if ood: n = np.random.choice([4,8])
         masses = (3 * torch.rand(n_systems, n).double() + .1)
@@ -565,30 +525,12 @@
         p0 = .6*torch.randn(n_systems, n, space_dim).double()
         p0 -= p0.mean(0,keepdim=True)
         z0 = torch.cat([q0.reshape(n_systems, n * space_dim), p0.reshape(n_systems, n * space_dim)], dim=1)
-=======
-        n = np.random.choice([6])  # TODO: handle padding/batching with different n
-        if ood:
-            n = np.random.choice([4, 8])
-        masses = 3 * torch.rand(n_systems, n).double() + 0.1
-        k = 5 * torch.rand(n_systems, n).double()
-        q0 = 0.4 * torch.randn(n_systems, n, space_dim).double()
-        p0 = 0.6 * torch.randn(n_systems, n, space_dim).double()
-        p0 -= p0.mean(0, keepdim=True)
-        z0 = torch.cat(
-            [
-                q0.reshape(n_systems, n * space_dim),
-                p0.reshape(n_systems, n * space_dim),
-            ],
-            dim=1,
-        )
->>>>>>> 152c6f57
         return z0, (masses, k)
 
     def _get_dynamics(self, sys_params):
         H = lambda t, z: SpringH(z, *sys_params)
         return HamiltonianDynamics(H, wgrad=False)
 
-<<<<<<< HEAD
     def tensors_to(self, device):
         self.Ts = self.Ts.to(device)
         self.Zs = self.Zs.to(device)
@@ -604,29 +546,6 @@
         super().__init__()
         self.num_particles = num_particles
         filename = os.path.join(root_dir, f"spring_{space_dim}D_{n_systems}_particles_{num_particles}_{('train' if train else 'test')}.pz")
-=======
-
-@export
-class NBodyDynamics(DynamicsDataset):
-    default_root_dir = os.path.expanduser("~/datasets/ODEDynamics/NBodyDynamics/")
-
-    def __init__(
-        self,
-        root_dir=default_root_dir,
-        train=True,
-        download=True,
-        n_systems=100,
-        regen=False,
-        chunk_len=5,
-        space_dim=3,
-        delta_t=0.01,
-    ):
-        super().__init__()
-        filename = os.path.join(
-            root_dir,
-            f"n_body_{space_dim}D_{n_systems}_{('train' if train else 'test')}.pz",
-        )
->>>>>>> 152c6f57
         self.space_dim = space_dim
 
         if os.path.exists(filename) and not regen:
@@ -646,18 +565,11 @@
         """
         See DynamicsDataset.sample_system docstring
         """
-<<<<<<< HEAD
         n_bodies = self.num_particles
         grav_const = 1.  # hamiltonian.py assumes G = 1
         star_mass = torch.tensor([[32.]]).expand(n_systems, -1, -1)
         star_pos = torch.tensor([[0.] * space_dim]).expand(n_systems, -1, -1)
         star_vel = torch.tensor([[0.] * space_dim]).expand(n_systems, -1, -1)
-=======
-        grav_const = 1.0  # hamiltonian.py assumes G = 1
-        star_mass = torch.tensor([[32.0]]).expand(n_systems, -1, -1)
-        star_pos = torch.tensor([[0.0] * space_dim]).expand(n_systems, -1, -1)
-        star_vel = torch.tensor([[0.0] * space_dim]).expand(n_systems, -1, -1)
->>>>>>> 152c6f57
 
         planet_mass_min, planet_mass_max = 2e-2, 2e-1
         planet_mass_range = planet_mass_max - planet_mass_min
